 # AITestCase
[English ](doc/README_EN.md) | [中文](doc/README_CN.md)
A tool for generating test cases based on the current webpage and requirement documents.

## Features

- 📋 **Test Case Generation**: Automatically generate test cases based on the current page and requirement document content, solving the problem of poor quality test cases generated from a single requirement document.
- 🔐 **Multiple Login Methods**: Supports login with username/password and cookies.
- 📱 **Multi-Device Support**: Simulates desktop, mobile, and tablet devices.
- 📊 **Excel Export**: Supports exporting test cases to Excel format.
- 📝 **Requirement Association**: Automatically associates test cases with requirement documents.
- 🛠️ **Customizable**: Flexible configuration options to suit different project needs.

## Installation Steps

1. Ensure Python 3.8 or higher is installed.
2. Clone or download this repository.
3. Install dependencies:
   ```
   pip install -r requirements.txt
   ```
4. Install Playwright:
   ```
   playwright install
   ```

## Usage

### Basic Usage

```bash
# Basic usage
python main.py --url <website URL>

# Login with username and password
python main.py --url <website URL> --username <username> --password <password>

# Login with cookies
python main.py --url <website URL> --cookies "<cookie string>"

# Specify device type (desktop/mobile/tablet)
python main.py --url <website URL> --device <desktop|mobile|tablet>
```

### Cookie Login Support

This tool supports multiple cookie formats:

1. **Key-Value Format** (common in browser developer tools):
   ```
   cookie1=value1; cookie2=value2; JSESSIONID=123456789; auth_token=abcdefg
   ```

### Example

```bash
# Login with key-value format cookies
python main.py --url https://example.com --cookies "session=abc123; token=xyz789"
```

### Command Line Parameters

```
python main.py --url https://example.com --username user --password pass
```

### Use AI to Identify Login Elements

```
python main.py --url https://example.com --login-url https://example.com/login --username user --password pass --use-ai-login
```

This will use AI to automatically identify form elements on the login page, more accurately locating the login form than traditional methods.

View all available parameters:

```
python main.py --help
```

## Configuration Options

Configuration files are located in the `config/` directory, where you can modify the following settings:

- `settings.py`: General settings
- `user_agents.py`: User agent strings

## Correct Use of Cookie Login

Cookie strings can be in one of the following formats:

1. **Standard Key-Value**:
```
cookieName=cookieValue; otherCookie=otherValue
```

## Open Source License

   GPL License

## Troubleshooting

### Cookie Issue Troubleshooting

If you encounter cookie-related issues, try the following steps to troubleshoot:

1. **Check Cookie Format**: Ensure the cookie format is correct, preferably using the browser developer tools to export cookies
   ```bash
   # Copy cookies in Chrome browser
   1. Open Developer Tools (F12)
   2. Switch to the Application/Network tab
   3. Find the cookies or the cookie header in the request
   4. Copy the complete cookie string
   ```

2. **View Detailed Logs**: Modify `config/settings.py` to set the log level to DEBUG
   ```python
   # Set in config/settings.py
   LOG_LEVEL = "DEBUG"  # Options: DEBUG, INFO, WARNING, ERROR
   ```

3. **Try Other Login Methods**: If cookie login continues to fail, try username/password login
   ```bash
   python main.py --url https://example.com --username user --password pass
   ```

### View Browser Interface

If you need to see the browser operation process, use the `--show` parameter:

```bash
python main.py --url https://example.com --cookies "sessionid=abc123" --show true
```

This is particularly useful for debugging cookie and login issues, allowing you to observe the actual behavior and redirection of the browser.

## Documentation Links

<<<<<<< HEAD
- [Usage Guide](doc/USAGE_EN.md)
=======
- [Usage Guide](USAGE_EN.md)
>>>>>>> 2b72b662

## WeChat Contact

<img src="doc/contact.jpg" alt="Contact QR Code" style="width: 30%; height: auto;"><|MERGE_RESOLUTION|>--- conflicted
+++ resolved
@@ -136,11 +136,7 @@
 
 ## Documentation Links
 
-<<<<<<< HEAD
 - [Usage Guide](doc/USAGE_EN.md)
-=======
-- [Usage Guide](USAGE_EN.md)
->>>>>>> 2b72b662
 
 ## WeChat Contact
 
